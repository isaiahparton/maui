package maui

import "core:math"
import "core:math/linalg"

import "core:fmt"

import "core:unicode"
import "core:unicode/utf8"

TEXT_BREAK :: "..."

// Text formatting for short term usage
// each string is valid until it's home buffer is reused
@private fmtBuffers: [FMT_BUFFER_COUNT][FMT_BUFFER_SIZE]u8
@private fmtBufferIndex: u8
TextFormat :: proc(text: string, args: ..any) -> string {
	str := fmt.bprintf(fmtBuffers[fmtBufferIndex][:], text, ..args)
	fmtBufferIndex = (fmtBufferIndex + 1) % FMT_BUFFER_COUNT
	return str
}
TextFormatSlice :: proc(text: string, args: ..any) -> []u8 {
	str := fmt.bprintf(fmtBuffers[fmtBufferIndex][:], text, ..args)
	slice := fmtBuffers[fmtBufferIndex][:len(str)]
	fmtBufferIndex = (fmtBufferIndex + 1) % FMT_BUFFER_COUNT
	return slice
}
TextJoin :: proc(args: []string, sep := " ") -> string {
	size := 0
	buffer := &fmtBuffers[fmtBufferIndex]
	for arg, index in args {
		copy(buffer[size:size + len(arg)], arg[:])
		size += len(arg)
		if index < len(args) - 1 {
			copy(buffer[size:size + len(sep)], sep[:])
			size += len(sep)
		}
	}
	str := string(buffer[:size])
	fmtBufferIndex = (fmtBufferIndex + 1) % FMT_BUFFER_COUNT
	return str
}
TextCapitalize :: proc(str: string) -> string {
	buffer := &fmtBuffers[fmtBufferIndex]
	copy(buffer[:], str[:])
	buffer[0] = u8(unicode.to_upper(rune(buffer[0])))
	str := string(buffer[:len(str)])
	fmtBufferIndex = (fmtBufferIndex + 1) % FMT_BUFFER_COUNT
	return str
}
// Format types to text
Format :: proc(args: ..any) -> string {
	str := fmt.bprint(fmtBuffers[fmtBufferIndex][:], ..args)
	fmtBufferIndex = (fmtBufferIndex + 1) % FMT_BUFFER_COUNT
	return str
}
FormatSlice :: proc(args: ..any) -> []u8 {
	str := fmt.bprint(fmtBuffers[fmtBufferIndex][:], ..args)
	buf := fmtBuffers[fmtBufferIndex][:len(str)]
	fmtBufferIndex = (fmtBufferIndex + 1) % FMT_BUFFER_COUNT
	return buf
}
FormatBitSet :: proc(set: $S/bit_set[$E;$U], sep := " ") -> string {
	size := 0
	buffer := &fmtBuffers[fmtBufferIndex]
	count := 0
	max := card(set)
	for member in E {
		if member not_in set {
			continue
		}
		name := TextCapitalize(Format(member))
		copy(buffer[size:size + len(name)], name[:])
		size += len(name)
		if count < max - 1 {
			copy(buffer[size:size + len(sep)], sep[:])
			size += len(sep)
		}
		count += 1
	}
	str := string(buffer[:size])
	fmtBufferIndex = (fmtBufferIndex + 1) % FMT_BUFFER_COUNT
	return str
}

// Unicode values from the remixicons set
Icon :: enum rune {
	check 				= 0xEB7A,
	error 				= 0xECA0,
	close 				= 0xEB98,
	heart 				= 0xEE0E,
	edit 				= 0xEFDF,
	home 				= 0xEE18,
	add 				= 0xEA12,
	shoppingCart 		= 0xF11D,
	attachFile			= 0xEA84,
	remove 				= 0xF1AE,
	delete 				= 0xEC1D,
	user 				= 0xF25F,
	formatItalic		= 0xe23f,
	formatBold			= 0xe238,
	formatUnderline		= 0xe249,
	chevronDown 		= 0xEA4E,
	chevronLeft 		= 0xEA64,
	chevronRight 		= 0xEA6E,
	chevronUp			= 0xEA78,
	folder 				= 0xED57,
	admin 				= 0xEA14,
	shoppingBasket 		= 0xF11A,
	shoppingBag 		= 0xF115,
	receipt 			= 0xEAC2,
	inventory 			= 0xF1C6,
	history 			= 0xEE17,
	copy 				= 0xECD5,
	checkBoxMultiple	= 0xEB88,
	eye 				= 0xECB4,
	eyeOff 				= 0xECB6,
	cog 				= 0xF0ED,
	group 				= 0xEDE2,
	flowChart 			= 0xEF59,
	pieChart 			= 0xEFF5,
	keyboard 			= 0xEE74,
	spreadsheet			= 0xECDE,
	contactBook 		= 0xEBCB,
	pin 				= 0xF038,
	unPin 				= 0xF376,
}

StringPaintOption :: enum {
	wrap,
	word_wrap,
	padding,
}
StringPaintOptions :: bit_set[StringPaintOption]
PaintStringContained :: proc(font: ^FontData, text: string, rect: Rect, options: StringPaintOptions, color: Color) -> Vec2 {
	return PaintStringContainedEx(font, text, rect, options, .near, .near, color)
}
PaintStringContainedEx :: proc(font: ^FontData, text: string, rect: Rect, options: StringPaintOptions, alignX, alignY: Alignment, color: Color) -> Vec2 {

	rect := rect
	point: Vec2 = {rect.x, rect.y}
	size: Vec2
	nextWord: int

	totalSize: Vec2
	if alignX != .near || alignY != .near {
<<<<<<< HEAD
		totalSize = MeasureString(font, text)
	}
	#partial switch alignX {
		case .near:
		if .padding in options {
			point.x += WIDGET_TEXT_OFFSET
			rect.w -= WIDGET_TEXT_OFFSET * 2
		}
		case .far: 
		point.x += rect.w - totalSize.x
		if .padding in options {
			point.x -= WIDGET_TEXT_OFFSET
		}
		case .middle: point.x += rect.w / 2 - totalSize.x / 2
	}
	#partial switch alignY {
		case .near:
		if .padding in options {
			point.y += WIDGET_TEXT_OFFSET
			rect.h -= WIDGET_TEXT_OFFSET * 2
=======
		//totalSize = MeasureString(font, text)
		#partial switch alignX {
			case .far: point += rect.w - totalSize.x
			case .middle: point += rect.w / 2 - totalSize.x / 2
>>>>>>> e27731fa
		}
		case .far: 
		point.y += rect.h - totalSize.y
		if .padding in options {
			point.y -= WIDGET_TEXT_OFFSET
		}
		case .middle: point.y += rect.h / 2 - totalSize.y / 2
	}

	breakSize: f32
	if options < {.wrap} {
		//TODO(isaiah): Optimize this
		breakSize = MeasureString(font, TEXT_BREAK).x
	}

	for codepoint, index in text {
		glyph := GetGlyphData(font, codepoint)
		totalAdvance := glyph.advance + GLYPH_SPACING
		space := totalAdvance

		if options >= {.wrap} {
			if options >= {.word_wrap} && index >= nextWord {
				for wordCodepoint, wordIndex in text[index:] {
					textIndex := index + wordIndex
					if wordCodepoint == ' ' {
						nextWord = textIndex
						break
					} else if textIndex >= len(text) - 1 {
						nextWord = textIndex + 1
						break
					}
				}
				if nextWord > index {
					space = MeasureString(font, text[index:nextWord]).x
				}
			}
			if point.x + space > rect.x + rect.w && codepoint != ' ' {
				if options >= {.wrap} {
					point.x = rect.x
					point.y += font.size
				}
			}
		} else if point.x + totalAdvance + breakSize >= rect.x + rect.w {
			PaintString(font, TEXT_BREAK, point, color)
			break
		}

		if codepoint == '\n' {
			point.x = rect.x
			point.y += font.size
		} else {
			if point.y + font.size >= rect.y + rect.h {
				PaintGlyphClipped(glyph, point, rect, color)
			} else {
				PaintTexture(glyph.source, {math.trunc(point.x + glyph.offset.x), point.y + glyph.offset.y, glyph.source.w, glyph.source.h}, color)
			}
			point.x += totalAdvance
		}
		size.x = max(size.x, point.x - rect.x)

		if point.y >= rect.y + rect.h {
			break
		}
	}
	size.y = point.y - rect.y

	return size
}

// Text painting
MeasureString :: proc(font: ^FontData, text: string) -> (size: Vec2) {
	lineSize: Vec2
	lines := 1
	for codepoint in text {
		glyph := GetGlyphData(font, codepoint)
		lineSize.x += glyph.advance + GLYPH_SPACING
		// Update the maximum width
		if codepoint == '\n' {
			size.x = max(size.x, lineSize.x)
			lineSize = {}
			lines += 1
		}
	}
	// Account for the last line
	size.x = max(size.x, lineSize.x)
	// Height is simple
	size.y = font.size * f32(lines)
	return size
}
PaintString :: proc(font: ^FontData, text: string, origin: Vec2, color: Color) -> Vec2 {
	point := origin
	size := Vec2{}
	for codepoint in text {
		glyph := GetGlyphData(font, codepoint)
		if codepoint == '\n' {
			point.x = origin.x
			point.y += font.size
		} else {
			PaintTexture(glyph.source, {math.trunc(point.x + glyph.offset.x), point.y + glyph.offset.y, glyph.source.w, glyph.source.h}, color)
			point.x += glyph.advance + GLYPH_SPACING
		}
		size.x = max(size.x, point.x - origin.x)
	}
	size.y = font.size
	return size
}
PaintStringAligned :: proc(font: ^FontData, text: string, origin: Vec2, color: Color, alignX, alignY: Alignment) -> Vec2 {
	origin := origin
	if alignX == .middle {
		origin.x -= math.trunc(MeasureString(font, text).x / 2)
	} else if alignX == .far {
		origin.x -= MeasureString(font, text).x
	}
	if alignY == .middle {
		origin.y -= MeasureString(font, text).y / 2
	} else if alignY == .far {
		origin.y -= MeasureString(font, text).y
	}
	return PaintString(font, text, origin, color)
}
PaintGlyphAligned :: proc(glyph: GlyphData, origin: Vec2, color: Color, alignX, alignY: Alignment) -> Vec2 {
   	rect := glyph.source
	switch alignX {
		case .far: rect.x = origin.x - rect.w
		case .middle: rect.x = origin.x - rect.w / 2
		case .near: rect.x = origin.x
	}
	switch alignY {
		case .far: rect.y = origin.y - rect.h
		case .middle: rect.y = origin.y - rect.h / 2
		case .near: rect.y = origin.y
	}
    PaintTexture(glyph.source, rect, color)

    return {rect.w, rect.h}
}
PaintIconAligned :: proc(fontData: ^FontData, icon: Icon, origin: Vec2, color: Color, alignX, alignY: Alignment) -> Vec2 {
	return PaintGlyphAligned(GetGlyphData(fontData, rune(icon)), origin, color, alignX, alignY)
}
// Draw a glyph, mathematically clipped to 'clipRect'
PaintGlyphClipped :: proc(glyph: GlyphData, origin: Vec2, clipRect: Rect, color: Color) {
  	src := glyph.source
    dst := Rect{ 
        f32(i32(origin.x + glyph.offset.x)), 
        f32(i32(origin.y + glyph.offset.y)), 
        src.w, 
        src.h,
    }
    if dst.x < clipRect.x {
    	delta := clipRect.x - dst.x
    	dst.w -= delta
    	dst.x += delta
    	src.x += delta
    }
    if dst.y < clipRect.y {
    	delta := clipRect.y - dst.y
    	dst.h -= delta
    	dst.y += delta
    	src.y += delta
    }
    if dst.x + dst.w > clipRect.x + clipRect.w {
    	dst.w = (clipRect.x + clipRect.w) - dst.x
    }
    if dst.y + dst.h > clipRect.y + clipRect.h {
    	dst.h = (clipRect.y + clipRect.h) - dst.y
    }
    src.w = dst.w
    src.h = dst.h
    if src.w <= 0 || src.h <= 0 {
    	return
    }
    PaintTexture(src, dst, color)
}<|MERGE_RESOLUTION|>--- conflicted
+++ resolved
@@ -129,7 +129,6 @@
 StringPaintOption :: enum {
 	wrap,
 	word_wrap,
-	padding,
 }
 StringPaintOptions :: bit_set[StringPaintOption]
 PaintStringContained :: proc(font: ^FontData, text: string, rect: Rect, options: StringPaintOptions, color: Color) -> Vec2 {
@@ -137,47 +136,21 @@
 }
 PaintStringContainedEx :: proc(font: ^FontData, text: string, rect: Rect, options: StringPaintOptions, alignX, alignY: Alignment, color: Color) -> Vec2 {
 
-	rect := rect
 	point: Vec2 = {rect.x, rect.y}
 	size: Vec2
 	nextWord: int
 
 	totalSize: Vec2
 	if alignX != .near || alignY != .near {
-<<<<<<< HEAD
-		totalSize = MeasureString(font, text)
-	}
-	#partial switch alignX {
-		case .near:
-		if .padding in options {
-			point.x += WIDGET_TEXT_OFFSET
-			rect.w -= WIDGET_TEXT_OFFSET * 2
-		}
-		case .far: 
-		point.x += rect.w - totalSize.x
-		if .padding in options {
-			point.x -= WIDGET_TEXT_OFFSET
-		}
-		case .middle: point.x += rect.w / 2 - totalSize.x / 2
-	}
-	#partial switch alignY {
-		case .near:
-		if .padding in options {
-			point.y += WIDGET_TEXT_OFFSET
-			rect.h -= WIDGET_TEXT_OFFSET * 2
-=======
 		//totalSize = MeasureString(font, text)
 		#partial switch alignX {
 			case .far: point += rect.w - totalSize.x
 			case .middle: point += rect.w / 2 - totalSize.x / 2
->>>>>>> e27731fa
-		}
-		case .far: 
-		point.y += rect.h - totalSize.y
-		if .padding in options {
-			point.y -= WIDGET_TEXT_OFFSET
-		}
-		case .middle: point.y += rect.h / 2 - totalSize.y / 2
+		}
+		#partial switch alignY {
+			case .far: point += rect.h - totalSize.y
+			case .middle: point += rect.h / 2 - totalSize.y / 2
+		}
 	}
 
 	breakSize: f32
