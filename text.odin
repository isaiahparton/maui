--- conflicted
+++ resolved
@@ -131,67 +131,10 @@
 	return str
 }
 
-<<<<<<< HEAD
-// Unicode values from the remixicons set
-Icon :: enum rune {
-	check 				= 0xEB7A,
-	error 				= 0xECA0,
-	close 				= 0xEB98,
-	heart 				= 0xEE0E,
-	alert 				= 0xEA20,
-	edit 				= 0xEFDF,
-	home 				= 0xEE18,
-	add 				= 0xEA12,
-	bulletList 			= 0xEEBA,
-	listFile 			= 0xECEC,
-	undo 				= 0xEA58,
-	shoppingCart 		= 0xF11D,
-	attachFile			= 0xEA84,
-	remove 				= 0xF1AE,
-	delete 				= 0xEC1D,
-	user 				= 0xF25F,
-	formatItalic		= 0xe23f,
-	formatBold			= 0xe238,
-	formatUnderline		= 0xe249,
-	chevronDown 		= 0xEA4E,
-	chevronLeft 		= 0xEA64,
-	chevronRight 		= 0xEA6E,
-	chevronUp			= 0xEA78,
-	folder 				= 0xED57,
-	admin 				= 0xEA14,
-	shoppingBasket 		= 0xF11A,
-	shoppingBag 		= 0xF115,
-	receipt 			= 0xEAC2,
-	calendar 			= 0xEB20,
-	inventory 			= 0xF1C6,
-	history 			= 0xEE17,
-	copy 				= 0xECD2,
-	checkBoxMultiple	= 0xEB88,
-	eye 				= 0xECB4,
-	eyeOff 				= 0xECB6,
-	cog 				= 0xF0ED,
-	group 				= 0xEDE2,
-	flowChart 			= 0xEF59,
-	pieChart 			= 0xEFF5,
-	keyboard 			= 0xEE74,
-	spreadsheet			= 0xECDE,
-	contactBook 		= 0xEBCB,
-	pin 				= 0xF038,
-	unPin 				= 0xF376,
-	filter 				= 0xED26,
-	filterOff 			= 0xED28,
-	search 				= 0xF0D1,
-	printer 			= 0xF028,
-	table 				= 0xF1DD,
-	layout 				= 0xEE8E,
-	draft 				= 0xEC5C,
-	filePaper 			= 0xECF8,
-=======
 Text_Wrap :: enum {
 	None,
 	Regular,
 	Word,
->>>>>>> fbaea67c
 }
 Text_Align :: enum {
 	Left,
@@ -456,13 +399,7 @@
 				width = int(image_width),
 				height = int(image_height),
 			}
-<<<<<<< HEAD
-		} else if point.x + space > rect.x + rect.w {
-			PaintString(font, TEXT_BREAK, point, color)
-			break
-=======
 			src = atlas_add(&painter.atlas, image) or_else Box{}
->>>>>>> fbaea67c
 		}
 		// Set glyph data
 		data = map_insert(&size.glyphs, codepoint, Glyph_Data({
@@ -736,36 +673,6 @@
 	}
 	paint_text(origin, {text = info.text, font = style.font.label, size = style.text_size.label}, {align = info.align, baseline = info.baseline}, info.color.? or_else style.color.text)
 }
-<<<<<<< HEAD
-PaintStringAligned :: proc(font: ^FontData, text: string, origin: Vec2, color: Color, alignX, alignY: Alignment) -> Vec2 {
-	origin := origin
-	if alignX == .middle {
-		origin.x -= math.floor(MeasureString(font, text).x / 2)
-	} else if alignX == .far {
-		origin.x -= MeasureString(font, text).x
-	}
-	if alignY == .middle {
-		origin.y -= math.floor(MeasureString(font, text).y / 2)
-	} else if alignY == .far {
-		origin.y -= MeasureString(font, text).y
-	}
-	return PaintString(font, text, linalg.floor(origin), color)
-}
-PaintGlyphAligned :: proc(glyph: GlyphData, origin: Vec2, color: Color, alignX, alignY: Alignment) -> Vec2 {
-   	rect := glyph.source
-	switch alignX {
-		case .far: rect.x = origin.x - rect.w
-		case .middle: rect.x = origin.x - math.floor(rect.w / 2)
-		case .near: rect.x = origin.x
-	}
-	switch alignY {
-		case .far: rect.y = origin.y - rect.h
-		case .middle: rect.y = origin.y - math.floor(rect.h / 2)
-		case .near: rect.y = origin.y
-	}
-    PaintTexture(glyph.source, rect, color)
-=======
->>>>>>> fbaea67c
 
 Interactable_Text_Info :: struct {
 	using text_info: Text_Info,
