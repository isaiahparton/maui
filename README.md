--- conflicted
+++ resolved
@@ -3,15 +3,6 @@
 My end goal is to be able to build an entire desktop with it
 
 # design points
-<<<<<<< HEAD
 - Fast
 - Customizable
-- Stylish
-=======
-- [x] made for the odin language (special support for odin types, integrates the odin core packages)
-- [x] renderer independant
-- [ ] blazingly fast
-- [ ] highly optimized (operation culling)
-- [x] looks kinda good
-- [x] dead simple layout system
->>>>>>> f8eb3abd
+- Stylish