package maui_opengl

// Import core deps
import "core:fmt"
import "core:strings"
import "core:runtime"
import "core:math"
import "core:math/linalg"
// Import windowing backends
import "vendor:glfw"
// Import opengl
import gl "vendor:OpenGL"
// Import maui
import ui "../../"
// Import backend
import "../"

/*
	Error checking
*/
gl_check_error :: proc(loc := #caller_location) {
	err := gl.GetError()
	if err != 0 {
		fmt.printf("%v: 0x%i\n", loc, err)
	}
}
check_shader :: proc(id: u32, name: string) -> bool {
	success: i32
	gl.GetShaderiv(id, gl.COMPILE_STATUS, &success)
	if success == 0 {
		info: [512]u8 
		length: i32 
		gl.GetShaderInfoLog(id, 512, &length, transmute([^]u8)(&info))
		fmt.printf("Failed to compile %s\n", name)
		fmt.println(string(info[:length]))
		return false 
	}
	return true
}
check_program :: proc(id: u32, name: string) -> bool {
	success: i32
	gl.GetProgramiv(id, gl.LINK_STATUS, &success)
	if success == 0 {
		info: [512]u8 
		length: i32 
		gl.GetProgramInfoLog(id, 512, &length, transmute([^]u8)(&info))
		fmt.printf("Failed to compile %s\n", name)
		fmt.println(string(info[:length]))
		return false 
	}
	return true
}



Context :: struct {
	using interface: backend.Platform_Renderer_Interface,
	last_screen_size: [2]i32,
	// Shader program handles
	default_program,
	extract_program,
	blur_program: u32,
	// Default shader locations
	blur_orientation_loc,
	tex_uniform_loc,
	projmtx_uniform_loc,
	pos_attrib_loc,
	uv_attrib_loc,
	col_attrib_loc: u32,
	// For quick copying between framebuffers
	copy_vao: u32,
	copy_vbo: u32,
	quad_verts: [24]f32,
	// Main fbo
	ibo,
	vbo,
	default_tex,
	default_fbo: u32,
	// These are the size of the default framebuffer
	big_tex,
	big_fbo: u32,
	// These are the size of the default framebuffer
	pingpong_tex,
	pingpong_fbo: [2]u32,
}

ctx: Context

load_copy_vao :: proc() {
	ctx.quad_verts = {
		-1.0, -1.0,  0.0, 0.0,
		1.0, -1.0,  1.0, 0.0,
		-1.0,  1.0,  0.0, 1.0,
	 	1.0, -1.0,  1.0, 0.0,
	 	1.0,  1.0,  1.0, 1.0,
		-1.0,  1.0,  0.0, 1.0,
	}
	gl.GenVertexArrays(1, &ctx.copy_vao)
	gl.GenBuffers(1, &ctx.copy_vbo)
	gl.BindVertexArray(ctx.copy_vao)
	gl.BindBuffer(gl.ARRAY_BUFFER, ctx.copy_vbo)
	gl.BufferData(gl.ARRAY_BUFFER, len(ctx.quad_verts) * size_of(f32), &ctx.quad_verts, gl.STATIC_DRAW)
	gl.EnableVertexAttribArray(0)
	gl.VertexAttribPointer(0, 2, gl.FLOAT, gl.FALSE, 4 * size_of(f32), 0)
	gl.EnableVertexAttribArray(1)
	gl.VertexAttribPointer(1, 2, gl.FLOAT, gl.FALSE, 4 * size_of(f32), uintptr(2 * size_of(f32)))
}
delete_copy_vao :: proc() {
	gl.DeleteVertexArrays(1, &ctx.copy_vao)
	gl.DeleteBuffers(1, &ctx.copy_vbo)
}

load_big_fbo :: proc() {
	gl.GenFramebuffers(1, &ctx.big_fbo)
	gl.GenTextures(1, &ctx.big_tex)
	gl.BindFramebuffer(gl.FRAMEBUFFER, ctx.big_fbo)
	gl.BindTexture(gl.TEXTURE_2D, ctx.big_tex)
	gl.TexImage2D(gl.TEXTURE_2D, 0, gl.RGBA, ctx.screen_size.x, ctx.screen_size.y, 0, gl.RGBA, gl.BYTE, nil)
	gl.TexParameteri(gl.TEXTURE_2D, gl.TEXTURE_MIN_FILTER, gl.LINEAR)
  gl.TexParameteri(gl.TEXTURE_2D, gl.TEXTURE_MAG_FILTER, gl.LINEAR)
  gl.TexParameteri(gl.TEXTURE_2D, gl.TEXTURE_WRAP_S, gl.CLAMP_TO_EDGE)
  gl.TexParameteri(gl.TEXTURE_2D, gl.TEXTURE_WRAP_T, gl.CLAMP_TO_EDGE)
  gl.FramebufferTexture2D(gl.FRAMEBUFFER, gl.COLOR_ATTACHMENT0, gl.TEXTURE_2D, ctx.big_tex, 0)
	gl.BindTexture(gl.TEXTURE_2D, 0)
	gl.BindFramebuffer(gl.FRAMEBUFFER, 0)
}
delete_big_fbo :: proc() {
	gl.DeleteTextures(1, &ctx.big_tex)
	gl.DeleteFramebuffers(1, &ctx.big_fbo)
}

load_pingpong_fbos :: proc() {
	gl.GenFramebuffers(2, &ctx.pingpong_fbo[0])
	gl.GenTextures(2, &ctx.pingpong_tex[0])
	for i in 0..<2 {
<<<<<<< HEAD
		gl.BindFramebuffer(gl.FRAMEBUFFER, ctx.pingpong_fbo[i])
		gl.BindTexture(gl.TEXTURE_2D, ctx.pingpong_tex[i])
		gl.TexImage2D(gl.TEXTURE_2D, 0, gl.RGBA, ctx.screen_size.x, ctx.screen_size.y, 0, gl.RGBA, gl.BYTE, nil)
		gl.TexParameteri(gl.TEXTURE_2D, gl.TEXTURE_MIN_FILTER, gl.NEAREST)
    gl.TexParameteri(gl.TEXTURE_2D, gl.TEXTURE_MAG_FILTER, gl.NEAREST)
=======
		gl.BindFramebuffer(gl.FRAMEBUFFER, ctx.small_fbo[i])
		gl.BindTexture(gl.TEXTURE_2D, ctx.small_tex[i])
		gl.TexImage2D(gl.TEXTURE_2D, 0, gl.RGBA, ctx.screen_size.x / BLUR_SCALE_FACTOR, ctx.screen_size.y / BLUR_SCALE_FACTOR, 0, gl.RGBA, gl.BYTE, nil)
		gl.TexParameteri(gl.TEXTURE_2D, gl.TEXTURE_MIN_FILTER, gl.LINEAR)
    gl.TexParameteri(gl.TEXTURE_2D, gl.TEXTURE_MAG_FILTER, gl.LINEAR)
>>>>>>> d8bd6909
    gl.TexParameteri(gl.TEXTURE_2D, gl.TEXTURE_WRAP_S, gl.CLAMP_TO_EDGE)
    gl.TexParameteri(gl.TEXTURE_2D, gl.TEXTURE_WRAP_T, gl.CLAMP_TO_EDGE)
    gl.FramebufferTexture2D(gl.FRAMEBUFFER, gl.COLOR_ATTACHMENT0, gl.TEXTURE_2D, ctx.pingpong_tex[i], 0)
	}
	gl.BindTexture(gl.TEXTURE_2D, 0)
	gl.BindFramebuffer(gl.FRAMEBUFFER, 0)
}
delete_small_fbos :: proc() {
	gl.DeleteTextures(2, &ctx.small_tex[0])
	gl.DeleteFramebuffers(2, &ctx.small_fbo[0])
}
/*
	Initialize rendering context
		Load OpenGL
		Load shaders
		Set texture handling procedures
*/
init :: proc(interface: backend.Platform_Renderer_Interface) -> bool {
	ctx.interface = interface

	if ctx.platform_api == .GLFW {
		gl.load_up_to(3, 3, glfw.gl_set_proc_address)
	}

	// Set viewport
  gl.Viewport(0, 0, ctx.screen_size.x, ctx.screen_size.y)

  

  {
		VERTEX_SHADER_330 := #load("./default.vert")
		FRAGMENT_SHADER_330 := #load("./default.frag")

		// Load stuff
		frag_shader := load_shader_from_data(gl.FRAGMENT_SHADER, string(FRAGMENT_SHADER_330))
		check_shader(frag_shader, "default frag shader")
  	vert_shader := load_shader_from_data(gl.VERTEX_SHADER, string(VERTEX_SHADER_330))
		check_shader(vert_shader, "default vert shader")

		ctx.default_program = gl.CreateProgram()
		gl.AttachShader(ctx.default_program, vert_shader)
		gl.AttachShader(ctx.default_program, frag_shader)
		gl.LinkProgram(ctx.default_program)
		check_program(ctx.default_program, "default shader program")

		// Get uniform and attribute locations
		ctx.projmtx_uniform_loc = cast(u32)gl.GetUniformLocation(ctx.default_program, "ProjMtx")
		ctx.tex_uniform_loc 		= cast(u32)gl.GetUniformLocation(ctx.default_program, "Texture")
		ctx.pos_attrib_loc 			= cast(u32)gl.GetAttribLocation(ctx.default_program, "Position")
		ctx.uv_attrib_loc 			= cast(u32)gl.GetAttribLocation(ctx.default_program, "UV")
		ctx.col_attrib_loc 			= cast(u32)gl.GetAttribLocation(ctx.default_program, "Color")
  }

  {
		VERTEX_SHADER_330 := #load("./framebuffer.vert")
  	FRAGMENT_SHADER_330 := #load("./extraction.frag")

  	frag_shader := load_shader_from_data(gl.FRAGMENT_SHADER, string(FRAGMENT_SHADER_330))
  	check_shader(frag_shader, "highlight frag shader")
  	vert_shader := load_shader_from_data(gl.VERTEX_SHADER, string(VERTEX_SHADER_330))
		check_shader(vert_shader, "highlight vert shader")

		ctx.extract_program = gl.CreateProgram()
		gl.AttachShader(ctx.extract_program, vert_shader)
		gl.AttachShader(ctx.extract_program, frag_shader)
		gl.LinkProgram(ctx.extract_program)
		check_program(ctx.extract_program, "highlight shader program")
  }

  {
		VERTEX_SHADER_330 := #load("./framebuffer.vert")
  	FRAGMENT_SHADER_330 := #load("./blur.frag")

  	frag_shader := load_shader_from_data(gl.FRAGMENT_SHADER, string(FRAGMENT_SHADER_330))
  	check_shader(frag_shader, "blur frag shader")
  	vert_shader := load_shader_from_data(gl.VERTEX_SHADER, string(VERTEX_SHADER_330))
		check_shader(vert_shader, "blur vert shader")

		ctx.blur_program = gl.CreateProgram()
		gl.AttachShader(ctx.blur_program, vert_shader)
		gl.AttachShader(ctx.blur_program, frag_shader)
		gl.LinkProgram(ctx.blur_program)
		check_program(ctx.blur_program, "blur shader program")
		
  }

<<<<<<< HEAD
	load_big_fbos()
	load_pingpong_fbos()
=======
>>>>>>> d8bd6909
	load_copy_vao()

	// Generate vertex and index buffers
	gl.GenBuffers(1, &ctx.vbo)
	gl.GenBuffers(1, &ctx.ibo)
	// Bind them
	gl.BindBuffer(gl.ARRAY_BUFFER, 0)
	gl.BindBuffer(gl.ELEMENT_ARRAY_BUFFER, 0)

	// Texture procedures
	ui._load_texture = proc(image: ui.Image) -> (id: u32, ok: bool) {
		gl.BindTexture(gl.TEXTURE_2D, 0)
		gl.GenTextures(1, &id)
		if id == 0 {
			return
		}
		// Bind texture
		gl.BindTexture(gl.TEXTURE_2D, id)
		// Set sampling parameters
		gl.TexParameteri(gl.TEXTURE_2D, gl.TEXTURE_WRAP_S, gl.CLAMP_TO_EDGE)
		gl.TexParameteri(gl.TEXTURE_2D, gl.TEXTURE_WRAP_T, gl.CLAMP_TO_EDGE)
		gl.TexParameteri(gl.TEXTURE_2D, gl.TEXTURE_MIN_FILTER, gl.LINEAR_MIPMAP_NEAREST)
		gl.TexParameteri(gl.TEXTURE_2D, gl.TEXTURE_MAG_FILTER, gl.NEAREST)
		// Upload image data
		gl.TexImage2D(gl.TEXTURE_2D, 0, gl.RGBA, i32(image.width), i32(image.height), 0, gl.RGBA, gl.UNSIGNED_BYTE, (transmute(runtime.Raw_Slice)image.data).data)
		// Generate mipmaps
		gl.GenerateMipmap(gl.TEXTURE_2D)
		// Unbind texture
		gl.BindTexture(gl.TEXTURE_2D, 0)
		ok = true
		return
	}
	ui._unload_texture = proc(id: u32) {
		id := id
		gl.DeleteTextures(1, &id)
	}
	ui._update_texture = proc(tex: ui.Texture, data: []u8, x, y, w, h: f32) {
		gl.BindTexture(gl.TEXTURE_2D, tex.id)
		gl.TexSubImage2D(gl.TEXTURE_2D, 0, i32(x), i32(y), i32(w), i32(h), gl.RGBA, gl.UNSIGNED_BYTE, (transmute(runtime.Raw_Slice)data).data)
	}

	return true
}

destroy :: proc() {
	// Delete opengl things
	gl.DeleteProgram(ctx.default_program)
	gl.DeleteBuffers(1, &ctx.vbo)
	gl.DeleteBuffers(1, &ctx.ibo)
	delete_small_fbos()
	delete_big_fbo()
}

render :: proc(interface: backend.Platform_Renderer_Interface) -> int {
	ctx.interface = interface
	if ctx.last_screen_size != ctx.screen_size {
		delete_big_fbo()
		load_big_fbo()
		delete_small_fbos()
		load_small_fbos()
	}
	ctx.last_screen_size = ctx.screen_size

	gl.Disable(gl.SCISSOR_TEST)
  gl.ClearColor(0.0, 0.0, 0.0, 1.0)
  gl.Clear(gl.COLOR_BUFFER_BIT)

  gl.Viewport(0, 0, ctx.screen_size.x, ctx.screen_size.y)
	
	gl.Enable(gl.BLEND)
	gl.Enable(gl.MULTISAMPLE)
	gl.BlendEquation(gl.FUNC_ADD)
	gl.BlendFuncSeparate(gl.SRC_ALPHA, gl.ONE_MINUS_SRC_ALPHA, gl.ONE, gl.ONE_MINUS_SRC_ALPHA)
	gl.Disable(gl.CULL_FACE)
	gl.Disable(gl.DEPTH_TEST)
	gl.Disable(gl.STENCIL_TEST)
	gl.Enable(gl.SCISSOR_TEST)
	gl.PolygonMode(gl.FRONT_AND_BACK, gl.FILL)

  // Set projection matrix
  L: f32 = 0
  R: f32 = L + f32(ctx.screen_size.x)
  T: f32 = 0
  B: f32 = T + f32(ctx.screen_size.y)
  ortho_projection: linalg.Matrix4x4f32 = {
  	2.0/(R-L), 0.0,	0.0, -1.0,
  	0.0, 2.0/(T-B), 0.0, 1.0,
  	0.0, 0.0, 1.0, 0.0,
  	0.0, 0.0, 0.0, 1.0,
  }

  gl.UseProgram(ctx.default_program)
	gl.Uniform1i(i32(ctx.tex_uniform_loc), 0)
  gl.UniformMatrix4fv(i32(ctx.projmtx_uniform_loc), 1, gl.FALSE, transmute([^]f32)(&ortho_projection))

  vao_handle: u32 
  gl.GenVertexArrays(1, &vao_handle)
	gl.BindVertexArray(vao_handle)

	gl.BindBuffer(gl.ARRAY_BUFFER, ctx.vbo)
	gl.BindBuffer(gl.ELEMENT_ARRAY_BUFFER, ctx.ibo)

	gl.EnableVertexAttribArray(ctx.pos_attrib_loc)
	gl.EnableVertexAttribArray(ctx.uv_attrib_loc)
	gl.EnableVertexAttribArray(ctx.col_attrib_loc)
	gl.VertexAttribPointer(ctx.pos_attrib_loc, 2, gl.FLOAT, gl.FALSE, size_of(ui.Vertex), 0)
	gl.VertexAttribPointer(ctx.uv_attrib_loc, 2, gl.FLOAT, gl.FALSE, size_of(ui.Vertex), 8)
	gl.VertexAttribPointer(ctx.col_attrib_loc, 4, gl.UNSIGNED_BYTE, gl.TRUE, size_of(ui.Vertex), 16)

	/*
		First, all ui elements are rendered to the two main FBOs
	*/
	for &layer in ui.core.layer_agent.list {
		for index in layer.meshes {
			mesh := &ui.painter.meshes[index]
			if clip, ok := mesh.clip.?; ok {
				gl.Enable(gl.SCISSOR_TEST)
				gl.Scissor(i32(clip.low.x), ctx.screen_size.y - i32(clip.high.y), i32(clip.high.x - clip.low.x), i32(clip.high.y - clip.low.y))
			} else {
				gl.Scissor(0, 0, ctx.screen_size.x, ctx.screen_size.y)
			}

			// Bind the texture for the mesh call
			switch mat in mesh.material {
				/*
					Normal material
				*/
				case ui.Default_Material:
				gl.BindTexture(gl.TEXTURE_2D, mat.texture)
				/*
					Acrylic material
				*/
				case ui.Acrylic_Material: 
				// Apply blur to main fbo
				draw_acrylic_mat(mat, mesh.clip.? or_else {high = ui.core.size})
				// Bind blurred texture
  			gl.UseProgram(ctx.default_program)
				gl.BindVertexArray(vao_handle)
				gl.BindBuffer(gl.ARRAY_BUFFER, ctx.vbo)
				gl.BindBuffer(gl.ELEMENT_ARRAY_BUFFER, ctx.ibo)
				gl.BindTexture(gl.TEXTURE_2D, ctx.big_tex)
			}
			/*
				Upload vertices and indices
			*/
			vertices := mesh.vertices[:mesh.vertices_offset]
			gl.BufferData(gl.ARRAY_BUFFER, size_of(ui.Vertex) * len(vertices), (transmute(runtime.Raw_Slice)vertices).data, gl.STREAM_DRAW)
			indices := mesh.indices[:mesh.indices_offset]
			gl.BufferData(gl.ELEMENT_ARRAY_BUFFER, size_of(u16) * len(indices), (transmute(runtime.Raw_Slice)indices).data, gl.STREAM_DRAW)
			/*
				Draw call
			*/
			gl.DrawElements(gl.TRIANGLES, i32(len(indices)), gl.UNSIGNED_SHORT, nil)
		}
	}

	// Delete the temporary VAO
	gl.DeleteVertexArrays(1, &vao_handle)

	// Unbind stuff
	gl.BindTexture(gl.TEXTURE_2D, 0)
	gl.BindVertexArray(0)
	gl.BindBuffer(gl.ARRAY_BUFFER, 0)
	gl.BindBuffer(gl.ELEMENT_ARRAY_BUFFER, 0)

	return 0
}<|MERGE_RESOLUTION|>--- conflicted
+++ resolved
@@ -133,19 +133,11 @@
 	gl.GenFramebuffers(2, &ctx.pingpong_fbo[0])
 	gl.GenTextures(2, &ctx.pingpong_tex[0])
 	for i in 0..<2 {
-<<<<<<< HEAD
 		gl.BindFramebuffer(gl.FRAMEBUFFER, ctx.pingpong_fbo[i])
 		gl.BindTexture(gl.TEXTURE_2D, ctx.pingpong_tex[i])
 		gl.TexImage2D(gl.TEXTURE_2D, 0, gl.RGBA, ctx.screen_size.x, ctx.screen_size.y, 0, gl.RGBA, gl.BYTE, nil)
 		gl.TexParameteri(gl.TEXTURE_2D, gl.TEXTURE_MIN_FILTER, gl.NEAREST)
     gl.TexParameteri(gl.TEXTURE_2D, gl.TEXTURE_MAG_FILTER, gl.NEAREST)
-=======
-		gl.BindFramebuffer(gl.FRAMEBUFFER, ctx.small_fbo[i])
-		gl.BindTexture(gl.TEXTURE_2D, ctx.small_tex[i])
-		gl.TexImage2D(gl.TEXTURE_2D, 0, gl.RGBA, ctx.screen_size.x / BLUR_SCALE_FACTOR, ctx.screen_size.y / BLUR_SCALE_FACTOR, 0, gl.RGBA, gl.BYTE, nil)
-		gl.TexParameteri(gl.TEXTURE_2D, gl.TEXTURE_MIN_FILTER, gl.LINEAR)
-    gl.TexParameteri(gl.TEXTURE_2D, gl.TEXTURE_MAG_FILTER, gl.LINEAR)
->>>>>>> d8bd6909
     gl.TexParameteri(gl.TEXTURE_2D, gl.TEXTURE_WRAP_S, gl.CLAMP_TO_EDGE)
     gl.TexParameteri(gl.TEXTURE_2D, gl.TEXTURE_WRAP_T, gl.CLAMP_TO_EDGE)
     gl.FramebufferTexture2D(gl.FRAMEBUFFER, gl.COLOR_ATTACHMENT0, gl.TEXTURE_2D, ctx.pingpong_tex[i], 0)
@@ -232,11 +224,6 @@
 		
   }
 
-<<<<<<< HEAD
-	load_big_fbos()
-	load_pingpong_fbos()
-=======
->>>>>>> d8bd6909
 	load_copy_vao()
 
 	// Generate vertex and index buffers
