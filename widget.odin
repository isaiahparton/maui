--- conflicted
+++ resolved
@@ -1051,7 +1051,6 @@
 			hoverTime := AnimateBool(HashId(int(0)), .hovered in self.state, 0.1)
 			stateTime := AnimateBool(HashId(int(1)), active, 0.15)
 		PopId()
-<<<<<<< HEAD
 		if self.bits >= {.shouldPaint} {
 			PaintRect(self.body, GetColor(.widgetBase))
 			PaintRoundedRectEx(self.body, 10, {.topLeft, .topRight}, GetColor(.foreground) if active else GetColor(.widgetHover, hoverTime))
@@ -1063,16 +1062,6 @@
 			if stateTime > 0 {
 				PaintRect({center.x - size / 2, self.body.y + self.body.h - 4, size, 4}, GetColor(.accent, stateTime))
 			}
-=======
-
-		PaintRoundedRectEx(body, WINDOW_ROUNDNESS, {.topLeft, .topRight}, GetColor(.foreground, 1 if active else (hoverTime * 0.5)))
-		center: Vec2 = {body.x + body.w / 2, body.y + body.h / 2}
-		textSize := PaintStringAligned(GetFontData(.default), label, center, GetColor(.text), .middle, .middle)
-		size := textSize.x
-		size *= stateTime
-		if stateTime > 0 {
-			PaintRect({center.x - size / 2, body.y + body.h - 4, size, 4}, GetColor(.accent, stateTime))
->>>>>>> dd0d4aff
 		}
 
 		result = .pressed in self.state
