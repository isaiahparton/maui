--- conflicted
+++ resolved
@@ -110,41 +110,8 @@
 				pop_id()
 			}
 		}
-<<<<<<< HEAD
-		placement.size = Exact(30)
-		space(Exact(20))
-		do_spin_counter(Spin_Counter_Info(u32){value = u32(integer), digits = 7, digit_width = 20}, &spin_counter_state)
-		
-		/*i := 0
-		for t: f32 = 0; t < math.PI / 2; t += 0.2 {
-			i += 1
-			push_id(i)
-				if do_panel({
-					title = "window of opportunity", 
-					options = {.Title, .Closable, .Collapsable}, 
-					placement = Panel_Placement_Info{
-						origin = core.size / 2 + {math.cos(t), math.sin(t)} * 50,
-						size = {320, 440},
-						align = {.Middle, .Middle},
-					},
-				}) {
-					shrink(30)
-					do_interactable_text({text = "Lorem ipsum dolor sit amet, consectetur adipiscing elit. Cras sit amet ex ut enim efficitur vestibulum. Vestibulum egestas ornare nisl, at congue odio tempor vel. Nullam hendrerit accumsan ipsum, tempus cursus tortor. Pellentesque congue leo ligula, eu semper sapien condimentum sed. Etiam eget euismod augue, ac dictum urna. Aenean scelerisque, turpis quis sollicitudin efficitur, tortor magna efficitur libero, at placerat dolor lacus vel sapien. Aliquam in velit elit. Fusce et orci a neque commodo elementum molestie id nunc. Sed blandit ex quis elit malesuada tincidunt. Sed rhoncus ex non lorem finibus, vitae pharetra ligula malesuada."})
-				}
-			pop_id()
-		}*/
-		
-
-		/*
-		DEBUG_TEXT_SIZE :: 12
-		paint_text({}, {text = "Layer list", font = style.font.monospace, size = DEBUG_TEXT_SIZE}, {}, style.color.base_text[0])
-		for layer, i in core.layer_agent.list {
-			paint_text({12, 18 + 32 * f32(i)}, {text = tmp_printf("%x: %v", layer.id, layer.box), font = style.font.monospace, size = DEBUG_TEXT_SIZE}, {}, style.color.base_text[1])
-			paint_text({12, 32 + 32 * f32(i)}, {text = tmp_printf("%v", layer.state), font = style.font.monospace, size = DEBUG_TEXT_SIZE}, {}, style.color.base_text[1])
-=======
 		if do_tree_node({text = "Single choice", size = Exact(100)}) {
 			choice = do_enum_radio_buttons(choice)
->>>>>>> a4d5b021
 		}
 
 		// End of ui calls
