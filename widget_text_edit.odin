--- conflicted
+++ resolved
@@ -22,11 +22,7 @@
 }
 TextProOptions :: bit_set[TextProOption]
 // Displays clipped, selectable text that can be copied to clipboard
-<<<<<<< HEAD
-TextPro :: proc(fontData: FontData, data: []u8, rect: Rect, options: TextProOptions, widgetState: WidgetState) -> Vec2 {
-=======
 TextPro :: proc(fontData: ^FontData, data: []u8, rect: Rect, options: TextProOptions, widget: ^WidgetData) {
->>>>>>> e27731fa
 	state := &ctx.scribe
 	// Hovered index
 	hoverIndex := 0
@@ -177,7 +173,7 @@
 	} else {
 		state.offset.x = 0
 	}
-	return size
+	return
 }
 // Standalone text editing
 TextEditOption :: enum {
@@ -404,99 +400,11 @@
 	return
 }
 // Edit number values
-<<<<<<< HEAD
-Number :: union {
-	f64,
-	int,
-}
-NumberInputFloat64 :: proc(value: f64, label: string, loc := #caller_location) -> (newValue: f64) {
-	return NumberInputEx(value, label, "%.2f", {}, {}, loc).(f64)
-}
-NumberInputFloat64Ex :: proc(value: f64, label, suffix: string, loc := #caller_location) -> (newValue: f64) {
-	return NumberInputEx(value, label, "%.2f", suffix, {}, loc).(f64)
-}
-NumberInputInt :: proc(value: int, label: string, loc := #caller_location) -> (newValue: int) {
-	return NumberInputEx(value, label, "%i", {}, {}, loc).(int)
-}
-NumberInputEx :: proc(value: Number, label, format, suffix: string, textProOptions: TextProOptions, loc := #caller_location) -> (newValue: Number) {
-	newValue = value
-	if self, ok := BeginWidget(HashId(loc), UseNextRect() or_else LayoutNext(GetCurrentLayout())); ok {
-		using self
-		self.options += {.draggable, .keySelect}
-		UpdateWidget(self)
-		// Animation values
-		PushId(id)
-			hoverTime := AnimateBool(HashId(int(0)), .hovered in state, 0.1)
-			stateTime := AnimateBool(HashId(int(1)), .focused in state, 0.2)
-		PopId()
-		// Cursor style
-		if state & {.hovered, .down} != {} {
-			ctx.cursor = .beam
-		}
-		// Formatting
-		text := SPrintF(format, value)
-		// Painting
-		fontData := GetFontData(.monospace)
-		outlineColor := BlendColors(GetColor(.outlineBase), GetColor(.accentHover), min(1, hoverTime + stateTime))
-		PaintRect(self.body, GetColor(.foreground))
-		PaintLabeledWidgetFrame(body, label, 2 if state >= {.focused} else 1, outlineColor)
-		// Update text input
-		if state >= {.focused} {
-			buffer := GetTextBuffer(id)
-			if state >= {.justFocused} {
-				resize(buffer, len(text))
-				copy(buffer[:], text[:])
-			}
-			textEditOptions: TextEditOptions = {.numeric}
-			if _, ok := value.(int); ok {
-				textEditOptions += {.integer}
-			}
-			textSize := TextPro(
-				fontData, 
-				buffer[:], 
-				body, 
-				textProOptions, 
-				state,
-				)
-			if suffix != {} {
-				PaintStringAligned(fontData, suffix, {body.x + WIDGET_TEXT_OFFSET + textSize.x, body.y + body.h / 2}, GetColor(.text, 0.5), .near, .middle)
-			}
-			if TextEdit(buffer, textEditOptions, 18) {
-				ctx.renderTime = RENDER_TIMEOUT
-				str := string(buffer[:])
-				switch v in value {
-					case f64:  		
-					if temp, ok := strconv.parse_f64(str); ok {
-						newValue = temp
-					}
-					case int: 
-					if temp, ok := strconv.parse_int(str); ok {
-						newValue = temp
-					}
-				}
-				state += {.changed}
-			}
-		} else {
-			textSize := TextPro(
-				fontData, 
-				text, 
-				body, 
-				textProOptions, 
-				state,
-				)
-			if suffix != {} {
-				PaintStringAligned(fontData, suffix, {body.x + WIDGET_TEXT_OFFSET + textSize.x, body.y + body.h / 2}, GetColor(.text, 0.5), .near, .middle)
-			}
-		}
-	}
-	return
-=======
 NumberInputInfo :: struct($T: typeid) where intrinsics.type_is_float(T) || intrinsics.type_is_integer(T) {
 	value: T,
 	title,
 	format: Maybe(string),
 	textOptions: TextProOptions,
->>>>>>> e27731fa
 }
 NumberInput :: proc(info: NumberInputInfo($T), loc := #caller_location) -> (newValue: T) {
 	newValue = info.value
